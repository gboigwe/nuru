"use client";

import { useEffect, useState, useMemo } from "react";
import Image from "next/image";
<<<<<<< HEAD
import { useAccount, useConnect, useDisconnect } from "wagmi";
import { XMarkIcon, ArrowTopRightOnSquareIcon, DevicePhoneMobileIcon, QrCodeIcon } from "@heroicons/react/24/outline";
import { useMobileWalletDetection, openDeepLink } from '../../hooks/useMobileWalletDetection';
=======
import { useAccount, useDisconnect } from "wagmi";
import { XMarkIcon } from "@heroicons/react/24/outline";
import { useWalletConnection } from "~~/hooks/scaffold-eth/useWalletConnection";
import { ConnectionError } from "~~/components/scaffold-eth/ConnectionError";
>>>>>>> 58bf6c55

/**
 * Custom Wallet Connect Modal for Nuru
 *
 * Features:
 * - Auto-shows on first visit if wallet not connected
 * - Custom Nuru-themed design
 * - Popular wallets prominently displayed with mobile deep linking
 * - WalletConnect QR code support
 * - Mobile-optimized connection flow
 * - PWA install prompt
 * - App store badges for wallet installation
 */

interface WalletOption {
  id: string;
  name: string;
  icon: string;
  description: string;
  connector?: string;
  mobileOnly?: boolean;
  installLink?: string;
  deepLink?: string;
  isInstalled?: boolean;
  isMobilePreferred?: boolean;
}

// Base wallet options configuration without the computed properties
const BASE_WALLET_OPTIONS: Omit<WalletOption, 'isInstalled' | 'deepLink'>[] = [
  {
    id: "metamask",
    name: "MetaMask",
    icon: "/wallets/metamask.svg",
    description: "Connect with MetaMask browser extension",
    connector: "io.metamask",
    isMobilePreferred: true,
  },
  {
    id: "coinbase",
    name: "Coinbase Wallet",
    icon: "/wallets/coinbase-wallet.png",
    description: "Connect with Coinbase Wallet",
    connector: "coinbaseWalletSDK",
    isMobilePreferred: true,
  },
  {
    id: "trust",
    name: "Trust Wallet",
    icon: "/wallets/trust-wallet.png",
    description: "Connect with Trust Wallet",
    connector: "walletConnect",
    isMobilePreferred: true,
  },
  {
    id: "rainbow",
    name: "Rainbow",
    icon: "/wallets/rainbow-wallet.png",
    description: "Connect with Rainbow Wallet",
    connector: "walletConnect",
    isMobilePreferred: true,
  },
  {
    id: "walletconnect",
    name: "Other Wallets",
    icon: "/wallets/walletconnect.svg",
    description: "Scan QR code with any wallet",
    connector: "walletConnect",
  },
];

// Define the WalletConnectModal component
export const WalletConnectModal = () => {
  const [isOpen, setIsOpen] = useState(false);
  const [hasShownModal, setHasShownModal] = useState(false);
  const [showQRCode, setShowQRCode] = useState(false);
  const [selectedWallet, setSelectedWallet] = useState<WalletOption | null>(null);
  
  const { address, isConnected } = useAccount();
  const { disconnect } = useDisconnect();
<<<<<<< HEAD
  
  // Get mobile wallet detection state
  const { isMobile, installedWallets, getDeepLink } = useMobileWalletDetection();
  
  // Generate wallet options with mobile detection
  const walletOptions = useMemo<WalletOption[]>(() => {
    return BASE_WALLET_OPTIONS.map(wallet => ({
      ...wallet,
      isInstalled: installedWallets[wallet.id as keyof typeof installedWallets]?.installed || false,
      deepLink: getDeepLink(wallet.id as keyof typeof installedWallets),
    }));
  }, [installedWallets, getDeepLink]);
  
  // Filter and sort wallets - show installed wallets first, then mobile-preferred, then others
  const sortedWalletOptions = useMemo(() => {
    return [...walletOptions].sort((a, b) => {
      // Installed wallets first
      if (a.isInstalled && !b.isInstalled) return -1;
      if (!a.isInstalled && b.isInstalled) return 1;
      
      // Mobile-preferred wallets next
      if (a.isMobilePreferred && !b.isMobilePreferred) return -1;
      if (!a.isMobilePreferred && b.isMobilePreferred) return 1;
      
      // Then sort by name
      return a.name.localeCompare(b.name);
    });
  }, [walletOptions]);
=======
  const { connectWallet, retry, clearError, error, isConnecting, connectingWallet } = useWalletConnection();
>>>>>>> 58bf6c55

  // Auto-show modal on first visit if not connected
  useEffect(() => {
    // Check if user has seen the modal before
    const hasSeenModal = localStorage.getItem("nuru_wallet_modal_shown");

    if (!isConnected && !hasSeenModal && !hasShownModal) {
      // Wait a bit for page to load
      const timer = setTimeout(() => {
        setIsOpen(true);
        setHasShownModal(true);
        localStorage.setItem("nuru_wallet_modal_shown", "true");
      }, 1000);

      return () => clearTimeout(timer);
    }
  }, [isConnected, hasShownModal]);

  // Close modal when wallet connects
  useEffect(() => {
    if (isConnected) {
      setIsOpen(false);
    }
  }, [isConnected]);

<<<<<<< HEAD
  // Handle wallet connection
  const handleConnect = async (wallet: WalletOption) => {
    try {
      // If it's a mobile device and we have a deep link, use that
      if (isMobile && wallet.deepLink) {
        openDeepLink(wallet.deepLink, wallet.installLink);
        return;
      }
      
      // Find the appropriate connector
      const connector = connectors.find(c => {
        const connectorId = c.id.toLowerCase();
        
        // Special handling for MetaMask
        if (wallet.id === "metamask") {
          return connectorId.includes("metamask") || c.name.toLowerCase().includes("metamask");
        }
        
        // Special handling for Coinbase
        if (wallet.id === "coinbase") {
          return connectorId.includes("coinbase") || c.name.toLowerCase().includes("coinbase");
        }
        
        // For WalletConnect-based wallets
        if (wallet.connector === "walletConnect") {
          return connectorId.includes("walletconnect") || c.name.toLowerCase().includes("walletconnect");
        }
        
        // Default matching by connector name
        return connectorId.includes(wallet.id) || c.name.toLowerCase().includes(wallet.id);
      });

      if (connector) {
        await connect({ connector });
      } else if (connectors.length > 0) {
        // Fallback to first available connector (usually WalletConnect)
        await connect({ connector: connectors[0] });
      }
    } catch (error) {
      console.error("Failed to connect wallet:", error);
    }
=======
  const handleConnect = async (walletId: string) => {
    clearError();
    await connectWallet(walletId);
>>>>>>> 58bf6c55
  };
  
  // Handle showing QR code for a specific wallet
  const handleShowQRCode = (wallet: WalletOption) => {
    setSelectedWallet(wallet);
    setShowQRCode(true);
  };

  const handleClose = () => {
    setIsOpen(false);
  };

  const handleManualOpen = () => {
    setIsOpen(true);
  };

  // Don't render if already connected
  if (isConnected) {
    return null;
  }

  if (!isOpen) {
    // Show a small "Connect Wallet" button when modal is closed
    return (
      <button
        onClick={handleManualOpen}
        className="btn btn-primary bg-[#12B76A] hover:bg-[#0E7A4B] border-none text-white font-semibold px-6 rounded-full flex items-center gap-2"
      >
        <DevicePhoneMobileIcon className="w-5 h-5" />
        <span>Connect Wallet</span>
      </button>
    );
  }

  return (
    <>
      {/* Backdrop */}
      <div
        className="fixed inset-0 bg-black/60 backdrop-blur-sm z-50 transition-opacity"
        onClick={handleClose}
      />

      {/* Modal */}
      <div className="fixed inset-0 z-50 flex items-center justify-center p-4">
        <div className="bg-base-100 rounded-2xl shadow-2xl max-w-md w-full max-h-[90vh] overflow-y-auto animate-slideUp">
          {/* Header */}
          <div className="sticky top-0 bg-base-100 border-b border-base-300 p-6 flex justify-between items-center">
            <div>
              <h2 className="text-2xl font-bold text-base-content flex items-center gap-2">
                <span className="text-2xl">✨</span>
                Connect Your Wallet
              </h2>
              <p className="text-sm text-base-content/60 mt-1">
                Choose how you want to connect to Nuru
              </p>
            </div>
            <button
              onClick={handleClose}
              className="btn btn-ghost btn-sm btn-circle"
              aria-label="Close modal"
            >
              <XMarkIcon className="w-5 h-5" />
            </button>
          </div>

          {/* Error Display */}
          {error && (
            <div className="px-6 pt-4">
              <ConnectionError
                error={error}
                onRetry={() => retry(connectingWallet || "metamask")}
                onDismiss={clearError}
              />
            </div>
          )}

          {/* Wallet Options */}
<<<<<<< HEAD
          <div className="p-6 space-y-3 max-h-[60vh] overflow-y-auto">
            {showQRCode && selectedWallet ? (
              <div className="text-center p-6">
                <h3 className="text-lg font-semibold mb-4">Scan with {selectedWallet.name}</h3>
                <div className="bg-white p-4 rounded-lg inline-block mb-4">
                  <div className="w-48 h-48 bg-gray-100 flex items-center justify-center">
                    <QrCodeIcon className="w-24 h-24 text-gray-400" />
                  </div>
=======
          <div className="p-6 space-y-3">
            {WALLET_OPTIONS.map((wallet) => (
              <button
                key={wallet.id}
                onClick={() => handleConnect(wallet.id)}
                disabled={isConnecting}
                className="w-full p-4 rounded-xl border-2 border-base-300 hover:border-[#12B76A] hover:bg-[#12B76A]/5 transition-all duration-200 flex items-center gap-4 group disabled:opacity-50 disabled:cursor-not-allowed"
              >
                <div className="w-12 h-12 rounded-xl bg-base-200 flex items-center justify-center flex-shrink-0 group-hover:scale-110 transition-transform">
                  {isConnecting && connectingWallet === wallet.id ? (
                    <span className="loading loading-spinner loading-md"></span>
                  ) : (
                    <Image
                      src={wallet.icon}
                      alt={wallet.name}
                      width={32}
                      height={32}
                      className="rounded-lg"
                    />
                  )}
                </div>
                <div className="flex-1 text-left">
                  <h3 className="font-semibold text-base-content group-hover:text-[#12B76A] transition-colors">
                    {wallet.name}
                  </h3>
                  <p className="text-sm text-base-content/60">
                    {isConnecting && connectingWallet === wallet.id ? "Connecting..." : wallet.description}
                  </p>
>>>>>>> 58bf6c55
                </div>
                <p className="text-sm text-gray-500 mb-4">
                  Scan this QR code with {selectedWallet.name} to connect
                </p>
                <button
                  onClick={() => setShowQRCode(false)}
                  className="text-sm text-[#12B76A] hover:underline"
                >
                  ← Back to wallet list
                </button>
              </div>
            ) : (
              <>
                <h3 className="text-sm font-medium text-gray-500 mb-2">RECOMMENDED</h3>
                {sortedWalletOptions
                  .filter(wallet => wallet.isInstalled || wallet.isMobilePreferred)
                  .map((wallet) => (
                    <div
                      key={wallet.id}
                      className="group relative"
                    >
                      <button
                        onClick={() => handleConnect(wallet)}
                        disabled={isPending}
                        className={`w-full p-4 rounded-xl border-2 ${
                          wallet.isInstalled 
                            ? 'border-[#12B76A] bg-[#12B76A]/5' 
                            : 'border-base-300 hover:border-[#12B76A] hover:bg-[#12B76A]/5'
                        } transition-all duration-200 flex items-center gap-4 disabled:opacity-50 disabled:cursor-not-allowed`}
                      >
                        <div className="w-12 h-12 rounded-xl bg-base-200 flex items-center justify-center flex-shrink-0 group-hover:scale-110 transition-transform">
                          <Image
                            src={wallet.icon}
                            alt={wallet.name}
                            width={32}
                            height={32}
                            className="rounded-lg"
                          />
                        </div>
                        <div className="flex-1 text-left">
                          <div className="flex items-center gap-2">
                            <h3 className="font-semibold text-base-content group-hover:text-[#12B76A] transition-colors">
                              {wallet.name}
                            </h3>
                            {wallet.isInstalled && (
                              <span className="text-xs bg-[#12B76A]/10 text-[#12B76A] px-2 py-0.5 rounded-full">
                                Installed
                              </span>
                            )}
                          </div>
                          <p className="text-sm text-base-content/60">
                            {wallet.description}
                          </p>
                        </div>
                        {isMobile && wallet.deepLink ? (
                          <span className="text-xs text-[#12B76A] flex items-center gap-1">
                            Open <ArrowTopRightOnSquareIcon className="w-4 h-4" />
                          </span>
                        ) : (
                          <svg
                            className="w-5 h-5 text-base-content/40 group-hover:text-[#12B76A] transition-colors"
                            fill="none"
                            viewBox="0 0 24 24"
                            stroke="currentColor"
                          >
                            <path
                              strokeLinecap="round"
                              strokeLinejoin="round"
                              strokeWidth={2}
                              d="M9 5l7 7-7 7"
                            />
                          </svg>
                        )}
                      </button>
                      
                      {!wallet.isInstalled && isMobile && wallet.id !== 'walletconnect' && (
                        <div className="absolute -bottom-2 right-0">
                          <a
                            href={wallet.installLink}
                            target="_blank"
                            rel="noopener noreferrer"
                            className="text-[10px] bg-black/80 text-white px-2 py-0.5 rounded-full hover:bg-black transition-colors flex items-center gap-1"
                            onClick={(e) => e.stopPropagation()}
                          >
                            Install {wallet.name}
                          </a>
                        </div>
                      )}
                    </div>
                  ))}

                <div className="pt-4">
                  <h3 className="text-sm font-medium text-gray-500 mb-2">OTHER OPTIONS</h3>
                  <button
                    onClick={() => handleShowQRCode({ 
                      id: 'walletconnect', 
                      name: 'WalletConnect', 
                      icon: '/wallets/walletconnect.svg',
                      description: 'Scan with any wallet app',
                      connector: 'walletConnect'
                    })}
                    className="w-full p-4 rounded-xl border-2 border-base-300 hover:border-[#12B76A] hover:bg-[#12B76A]/5 transition-all duration-200 flex items-center gap-4"
                  >
                    <div className="w-12 h-12 rounded-xl bg-base-200 flex items-center justify-center flex-shrink-0">
                      <QrCodeIcon className="w-6 h-6 text-base-content/70" />
                    </div>
                    <div className="flex-1 text-left">
                      <h3 className="font-semibold text-base-content">
                        QR Code
                      </h3>
                      <p className="text-sm text-base-content/60">
                        Scan with any wallet app
                      </p>
                    </div>
                    <svg
                      className="w-5 h-5 text-base-content/40 group-hover:text-[#12B76A] transition-colors"
                      fill="none"
                      viewBox="0 0 24 24"
                      stroke="currentColor"
                    >
                      <path
                        strokeLinecap="round"
                        strokeLinejoin="round"
                        strokeWidth={2}
                        d="M9 5l7 7-7 7"
                      />
                    </svg>
                  </button>
                </div>
              </>
            )}
          </div>

          {/* Footer */}
          <div className="border-t border-base-300 p-6 bg-base-200/50">
            <div className="text-center space-y-2">
              <div className="space-y-2">
                <p className="text-xs text-base-content/60">
                  New to Ethereum wallets?{" "}
                  <a
                    href="https://ethereum.org/en/wallets/"
                    target="_blank"
                    rel="noopener noreferrer"
                    className="text-[#12B76A] hover:underline font-medium"
                  >
                    Learn more
                  </a>
                </p>
                {isMobile && (
                  <div className="flex items-center justify-center gap-2">
                    <p className="text-xs text-base-content/60">
                      Install Nuru as an app:
                    </p>
                    <button 
                      className="text-xs text-[#12B76A] font-medium hover:underline"
                      onClick={() => {
                        // This will trigger the PWA install prompt if available
                        const event = new Event('show-pwa-install');
                        window.dispatchEvent(event);
                      }}
                    >
                      Add to Home Screen
                    </button>
                  </div>
                )}
                <p className="text-xs text-base-content/40">
                  By connecting, you agree to our Terms of Service
                </p>
              </div>
            </div>
          </div>
        </div>
      </div>
    </>
  );
};<|MERGE_RESOLUTION|>--- conflicted
+++ resolved
@@ -2,16 +2,10 @@
 
 import { useEffect, useState, useMemo } from "react";
 import Image from "next/image";
-<<<<<<< HEAD
-import { useAccount, useConnect, useDisconnect } from "wagmi";
-import { XMarkIcon, ArrowTopRightOnSquareIcon, DevicePhoneMobileIcon, QrCodeIcon } from "@heroicons/react/24/outline";
-import { useMobileWalletDetection, openDeepLink } from '../../hooks/useMobileWalletDetection';
-=======
 import { useAccount, useDisconnect } from "wagmi";
 import { XMarkIcon } from "@heroicons/react/24/outline";
 import { useWalletConnection } from "~~/hooks/scaffold-eth/useWalletConnection";
 import { ConnectionError } from "~~/components/scaffold-eth/ConnectionError";
->>>>>>> 58bf6c55
 
 /**
  * Custom Wallet Connect Modal for Nuru
@@ -91,38 +85,7 @@
   
   const { address, isConnected } = useAccount();
   const { disconnect } = useDisconnect();
-<<<<<<< HEAD
-  
-  // Get mobile wallet detection state
-  const { isMobile, installedWallets, getDeepLink } = useMobileWalletDetection();
-  
-  // Generate wallet options with mobile detection
-  const walletOptions = useMemo<WalletOption[]>(() => {
-    return BASE_WALLET_OPTIONS.map(wallet => ({
-      ...wallet,
-      isInstalled: installedWallets[wallet.id as keyof typeof installedWallets]?.installed || false,
-      deepLink: getDeepLink(wallet.id as keyof typeof installedWallets),
-    }));
-  }, [installedWallets, getDeepLink]);
-  
-  // Filter and sort wallets - show installed wallets first, then mobile-preferred, then others
-  const sortedWalletOptions = useMemo(() => {
-    return [...walletOptions].sort((a, b) => {
-      // Installed wallets first
-      if (a.isInstalled && !b.isInstalled) return -1;
-      if (!a.isInstalled && b.isInstalled) return 1;
-      
-      // Mobile-preferred wallets next
-      if (a.isMobilePreferred && !b.isMobilePreferred) return -1;
-      if (!a.isMobilePreferred && b.isMobilePreferred) return 1;
-      
-      // Then sort by name
-      return a.name.localeCompare(b.name);
-    });
-  }, [walletOptions]);
-=======
   const { connectWallet, retry, clearError, error, isConnecting, connectingWallet } = useWalletConnection();
->>>>>>> 58bf6c55
 
   // Auto-show modal on first visit if not connected
   useEffect(() => {
@@ -148,53 +111,9 @@
     }
   }, [isConnected]);
 
-<<<<<<< HEAD
-  // Handle wallet connection
-  const handleConnect = async (wallet: WalletOption) => {
-    try {
-      // If it's a mobile device and we have a deep link, use that
-      if (isMobile && wallet.deepLink) {
-        openDeepLink(wallet.deepLink, wallet.installLink);
-        return;
-      }
-      
-      // Find the appropriate connector
-      const connector = connectors.find(c => {
-        const connectorId = c.id.toLowerCase();
-        
-        // Special handling for MetaMask
-        if (wallet.id === "metamask") {
-          return connectorId.includes("metamask") || c.name.toLowerCase().includes("metamask");
-        }
-        
-        // Special handling for Coinbase
-        if (wallet.id === "coinbase") {
-          return connectorId.includes("coinbase") || c.name.toLowerCase().includes("coinbase");
-        }
-        
-        // For WalletConnect-based wallets
-        if (wallet.connector === "walletConnect") {
-          return connectorId.includes("walletconnect") || c.name.toLowerCase().includes("walletconnect");
-        }
-        
-        // Default matching by connector name
-        return connectorId.includes(wallet.id) || c.name.toLowerCase().includes(wallet.id);
-      });
-
-      if (connector) {
-        await connect({ connector });
-      } else if (connectors.length > 0) {
-        // Fallback to first available connector (usually WalletConnect)
-        await connect({ connector: connectors[0] });
-      }
-    } catch (error) {
-      console.error("Failed to connect wallet:", error);
-    }
-=======
   const handleConnect = async (walletId: string) => {
     clearError();
     await connectWallet(walletId);
->>>>>>> 58bf6c55
   };
   
   // Handle showing QR code for a specific wallet
@@ -272,16 +191,6 @@
           )}
 
           {/* Wallet Options */}
-<<<<<<< HEAD
-          <div className="p-6 space-y-3 max-h-[60vh] overflow-y-auto">
-            {showQRCode && selectedWallet ? (
-              <div className="text-center p-6">
-                <h3 className="text-lg font-semibold mb-4">Scan with {selectedWallet.name}</h3>
-                <div className="bg-white p-4 rounded-lg inline-block mb-4">
-                  <div className="w-48 h-48 bg-gray-100 flex items-center justify-center">
-                    <QrCodeIcon className="w-24 h-24 text-gray-400" />
-                  </div>
-=======
           <div className="p-6 space-y-3">
             {WALLET_OPTIONS.map((wallet) => (
               <button
@@ -310,7 +219,6 @@
                   <p className="text-sm text-base-content/60">
                     {isConnecting && connectingWallet === wallet.id ? "Connecting..." : wallet.description}
                   </p>
->>>>>>> 58bf6c55
                 </div>
                 <p className="text-sm text-gray-500 mb-4">
                   Scan this QR code with {selectedWallet.name} to connect
