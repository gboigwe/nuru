--- conflicted
+++ resolved
@@ -114,15 +114,12 @@
   const handleConnect = async (walletId: string) => {
     clearError();
     await connectWallet(walletId);
-<<<<<<< HEAD
-=======
   };
   
   // Handle showing QR code for a specific wallet
   const handleShowQRCode = (wallet: WalletOption) => {
     setSelectedWallet(wallet);
     setShowQRCode(true);
->>>>>>> a8cef7ae
   };
 
   const handleClose = () => {
