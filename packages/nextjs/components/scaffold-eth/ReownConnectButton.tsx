"use client";

import { WalletConnectButton } from "~~/components/WalletConnect/WalletConnectButton";

/**
 * Reown AppKit Connect Button for Nuru
<<<<<<< HEAD
 * Wrapper around the consolidated WalletConnectButton for backward compatibility
 * 
 * @deprecated Use WalletConnectButton directly instead
 */
export const ReownConnectButton = () => {
  return <WalletConnectButton />;
};

export default ReownConnectButton;
=======
 * Replaces RainbowKitCustomConnectButton with Reown's wallet connection UI
 *
 * Features:
 * - Wallet connection modal with all major wallets
 * - Account management (balance, address, disconnect)
 * - Network switching (Base Sepolia ↔ Mainnet)
 * - Mobile-friendly responsive design
 * - Styled to match Nuru's green theme
 */
export const ReownConnectButton = () => {
  return (
    <div className="flex items-center gap-2">
      {/* Network selector button - allows switching between Base Sepolia and Mainnet */}
      {/* Show on all screen sizes for better mobile experience */}
      <div className="flex-shrink-0">
        <appkit-network-button />
      </div>

      {/* Main wallet connect button - handles connection, account, and disconnection */}
      <div className="flex-shrink-0">
        <appkit-button />
      </div>
    </div>
  );
};
>>>>>>> f136841d
<|MERGE_RESOLUTION|>--- conflicted
+++ resolved
@@ -4,17 +4,6 @@
 
 /**
  * Reown AppKit Connect Button for Nuru
-<<<<<<< HEAD
- * Wrapper around the consolidated WalletConnectButton for backward compatibility
- * 
- * @deprecated Use WalletConnectButton directly instead
- */
-export const ReownConnectButton = () => {
-  return <WalletConnectButton />;
-};
-
-export default ReownConnectButton;
-=======
  * Replaces RainbowKitCustomConnectButton with Reown's wallet connection UI
  *
  * Features:
@@ -40,4 +29,5 @@
     </div>
   );
 };
->>>>>>> f136841d
+
+export default ReownConnectButton;