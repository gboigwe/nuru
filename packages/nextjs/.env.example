--- conflicted
+++ resolved
@@ -27,22 +27,6 @@
 # Service provider private key for Filecoin storage
 FILECOIN_SERVICE_PRIVATE_KEY=
 
-<<<<<<< HEAD
-# Coinbase Developer Platform (for OnchainKit FundCard)
-# Get your project ID at: https://portal.cdp.coinbase.com/
-# Required for Coinbase Pay integration and USDC onramp
-NEXT_PUBLIC_CDP_PROJECT_ID=
-
-# Flutterwave (for Mobile Money integration)
-# Get your API keys at: https://dashboard.flutterwave.com/
-# Required for MTN, M-Pesa, Vodafone, and Airtel Money payments
-FLUTTERWAVE_SECRET_KEY=
-
-# Paystack (alternative for Mobile Money - optional)
-# Get your API keys at: https://dashboard.paystack.com/
-# Alternative payment gateway for African mobile money
-PAYSTACK_SECRET_KEY=
-=======
 # Chainlink Price Feed Configuration (BASE Mainnet)
 # Enable/disable Chainlink price feeds (default: true)
 NEXT_PUBLIC_ENABLE_CHAINLINK_FEEDS=true
@@ -74,5 +58,4 @@
 
 # Paymaster URL for gasless transactions (optional)
 # Enables sponsored transactions for better UX
-NEXT_PUBLIC_PAYMASTER_URL=
->>>>>>> 0e6f92dc
+NEXT_PUBLIC_PAYMASTER_URL=